# Licensed under the Apache License v2.0 with LLVM Exceptions.
# See https://llvm.org/LICENSE.txt for license information.
# SPDX-License-Identifier: Apache-2.0 WITH LLVM-exception

from dataclasses import dataclass
from xdsl.dialects.builtin import ArrayAttr, StringAttr, ModuleOp, IntegerAttr
from xdsl.ir import Operation, MLContext, Region, Block, Attribute
from typing import List, Type, Optional
from multipledispatch import dispatch

import ibis
import numpy as np

from decimal import Decimal

import dialects.ibis_dialect as id

# This file contains the translation from ibis to the ibis_dialect. This
# translation is implemented as a visitor-pattern with all functions being
# called using `visit(*some ibis node*), while the multipledispatch package
# ensures that the right function is actually called. In particular, this
# translation removes the expression layer from the ibis internal data
# structures and abstracts every ibis `op()` as an operation in the IR.


def convert_datatype(type_: ibis.expr.datatypes) -> id.DataType:
  ret_type = None
  if isinstance(type_, ibis.expr.datatypes.String):
    ret_type = id.String()
  elif isinstance(type_, ibis.expr.datatypes.Int32):
    ret_type = id.Int32()
  elif isinstance(type_, ibis.expr.datatypes.Int64):
    ret_type = id.Int64()
  elif isinstance(type_, ibis.expr.datatypes.Timestamp):
    ret_type = id.Timestamp()
  elif isinstance(type_, ibis.expr.datatypes.Decimal):
    ret_type = id.Decimal([
        IntegerAttr.from_int_and_width(type_.precision, 32),
        IntegerAttr.from_int_and_width(type_.scale, 32)
    ])
  else:
    raise Exception(
        f"datatype conversion not yet implemented for {type(type_)}")
  return id.Nullable([ret_type]) if type_.nullable else ret_type


def convert_literal(literal) -> Attribute:
  if isinstance(literal, str):
    return StringAttr.from_str(literal)
  if isinstance(literal, int):
    # np.int64 are parsed as int by ibis
    return IntegerAttr.from_int_and_width(literal, 64)
  if isinstance(literal, Decimal):
    return StringAttr.from_str(str(literal))
  raise Exception(f"literal conversion not yet implemented for {type(literal)}")


# The first two functions work on multiple parts of the ibis tree, so they
# return `Region`s and cannot be written using multipledispatch.
def visit_schema(schema: ibis.expr.schema.Schema) -> Region:
  ops = []
  for n, t in zip(schema.names, schema.types):
    ops.append(id.SchemaElement.get(n, convert_datatype(t)))
  return Region.from_operation_list(ops)


def visit_ibis_expr_list(l: List[ibis.expr.types.Expr]) -> Region:
  ops = []
  for op in l:
    ops.append(visit(op))
  return Region.from_operation_list(ops)


@dispatch(object)
def visit(op) -> Operation:
  raise Exception(f"conversion not yet implemented for {type(op)}")


@dispatch(ibis.expr.operations.numeric.Multiply)
def visit(  # type: ignore
    op: ibis.expr.operations.numeric.Multiply) -> Operation:
  return id.Multiply.get(Region.from_operation_list([visit(op.left)]),
                         Region.from_operation_list([visit(op.right)]),
                         convert_datatype(op.output_dtype()))


@dispatch(ibis.expr.operations.core.Alias)
def visit(  #type: ignore
    op: ibis.expr.operations.core.Alias) -> Operation:
  return visit(op.arg.op())


@dispatch(ibis.expr.types.Expr)
def visit(  #type: ignore
    op: ibis.expr.types.Expr) -> Operation:
  return visit(op.op())


@dispatch(ibis.expr.operations.relations.UnboundTable)
def visit(  #type: ignore
    op: ibis.expr.operations.relations.UnboundTable) -> Operation:
  schema = visit_schema(op.schema)
  return id.UnboundTable.get(op.name, schema)


<<<<<<< HEAD
@dispatch(ibis.backends.pandas.client.PandasTable)
def visit(  #type: ignore
    op: ibis.backends.pandas.client.PandasTable) -> Operation:
  schema = visit_schema(op.schema)
  return id.UnboundTable.get(op.name, schema)
=======
@dispatch(ibis.expr.operations.relations.InnerJoin)
def visit(op: ibis.expr.operations.relations.InnerJoin) -> Operation:
  cart_prod = id.CartesianProduct.get(
      Region.from_operation_list([visit(op.left)]),
      Region.from_operation_list([visit(op.right)]))
  if op.predicates:
    return id.Selection.get(Region.from_operation_list([cart_prod]),
                            visit_ibis_expr_list(op.predicates),
                            Region.from_operation_list([]), [])
  return cart_prod
>>>>>>> 718caf2c


@dispatch(ibis.expr.operations.relations.Selection)
def visit(  #type: ignore
    op: ibis.expr.operations.relations.Selection) -> Operation:
  assert (op.inputs[0] is op.table)
  names = []
  if len(op.inputs) > 0:
    names = [n.get_name() for n in op.inputs[1]]
  table = Region.from_operation_list([visit(op.table)])
  predicates = visit_ibis_expr_list(op.predicates)
  projections = visit_ibis_expr_list(op.selections)
  return id.Selection.get(table, predicates, projections, names)


@dispatch(ibis.expr.operations.relations.Aggregation)
def visit(  #type: ignore
    op: ibis.expr.operations.relations.Aggregation) -> Operation:
  table = Region.from_operation_list([visit(op.table)])
  metrics = visit_ibis_expr_list(op.metrics)
  names = []
  if len(op.inputs) > 0:
    names = [n.get_name() for n in op.inputs[1]]
  return id.Aggregation.get(table, metrics, names)


@dispatch(ibis.expr.operations.generic.TableColumn)
def visit(  #type: ignore
    op: ibis.expr.operations.generic.TableColumn) -> Operation:
  table = Region.from_operation_list([visit(op.table)])
  return id.TableColumn.get(table, op.name)


def create_logical_op(op: ibis.expr.operations.Comparison,
                      _class: Operation) -> Operation:
  left_reg = Region.from_operation_list([visit(op.left)])
  right_reg = Region.from_operation_list([visit(op.right)])
  return _class.get(left_reg, right_reg)


@dispatch(ibis.expr.operations.logical.Equals)
def visit(  #type: ignore
    op: ibis.expr.operations.logical.Equals) -> Operation:
  return create_logical_op(op, id.Equals)


@dispatch(ibis.expr.operations.logical.GreaterEqual)
def visit(  #type: ignore
    op: ibis.expr.operations.logical.GreaterEqual) -> Operation:
  return create_logical_op(op, id.GreaterEqual)


@dispatch(ibis.expr.operations.logical.LessEqual)
def visit(  #type: ignore
    op: ibis.expr.operations.logical.LessEqual) -> Operation:
  return create_logical_op(op, id.LessEqual)


@dispatch(ibis.expr.operations.logical.Less)
def visit(  #type: ignore
    op: ibis.expr.operations.logical.Less) -> Operation:
  return create_logical_op(op, id.LessThan)


@dispatch(ibis.expr.operations.generic.Literal)
def visit(  #type: ignore
    op: ibis.expr.operations.generic.Literal) -> Operation:
  return id.Literal.get(convert_literal(op.value), convert_datatype(op.dtype))


@dispatch(ibis.expr.operations.reductions.Sum)
def visit(  #type: ignore
    op: ibis.expr.operations.reductions.Sum) -> Operation:
  arg = Region.from_operation_list([visit(op.arg)])
  return id.Sum.get(arg)


def ibis_to_xdsl(ctx: MLContext, query: ibis.expr.types.Expr) -> ModuleOp:
  return ModuleOp.build(regions=[Region.from_operation_list([visit(query)])])<|MERGE_RESOLUTION|>--- conflicted
+++ resolved
@@ -103,13 +103,13 @@
   return id.UnboundTable.get(op.name, schema)
 
 
-<<<<<<< HEAD
 @dispatch(ibis.backends.pandas.client.PandasTable)
 def visit(  #type: ignore
     op: ibis.backends.pandas.client.PandasTable) -> Operation:
   schema = visit_schema(op.schema)
   return id.UnboundTable.get(op.name, schema)
-=======
+
+
 @dispatch(ibis.expr.operations.relations.InnerJoin)
 def visit(op: ibis.expr.operations.relations.InnerJoin) -> Operation:
   cart_prod = id.CartesianProduct.get(
@@ -120,7 +120,6 @@
                             visit_ibis_expr_list(op.predicates),
                             Region.from_operation_list([]), [])
   return cart_prod
->>>>>>> 718caf2c
 
 
 @dispatch(ibis.expr.operations.relations.Selection)
